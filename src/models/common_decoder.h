--- conflicted
+++ resolved
@@ -208,18 +208,11 @@
 
         // DataType dt = getWeightType(configPath, modelType);
         DataType dt = DataType::fp32;
-<<<<<<< HEAD
-        if (quantDecoderWeights) {
-            REQUIRES(quantWbits == 8 || quantWbits == 4, "Only 4 or 8 bits quantizations are supported.");
-            REQUIRES(quantGroupsize == -1, "Quantization with groupsize is not supported.");
-            dt = quantWbits == 8 ? DataType::int8 : DataType::int4;
-=======
-        if (quantQweightDataType == "int8") {
-            dt = DataType::int8;
+        if (quantQweightDataType == "int8" || quantQweightDataType == "uint4") {
+            dt = quantQweightDataType == "int8" ? DataType::int8 : DataType::int4;
             REQUIRES(quantScalesDataType == "fp32", "scales should be fp32 data type.");
             REQUIRES(quantZerosDataType == "fp32", "zeros should be fp32 data type.");
             REQUIRES(quantGroupsize == -1, "Quantization with groupsize is not supported.");
->>>>>>> f74b1080
         }
 
         // Buffer related (not initialized)
